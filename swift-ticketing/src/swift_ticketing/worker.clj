--- conflicted
+++ resolved
@@ -15,19 +15,10 @@
 (defn- add-ticket-request-to-queue [message-queue request]
   (async/go (async/>! message-queue request)))
 
-<<<<<<< HEAD
-(defn add-reserve-ticket-request-to-queue [message-queue request]
-  (let [event-type RESERVE
-        booking-id (:booking-id request)
-        ticket-ids (:ticket-ids request)
-        ticket-type-id (:ticket-type-id request)
-        quantity (:quantity request)]
-=======
 (defn add-reserve-ticket-request-to-queue
   [message-queue
    {:keys [booking-id ticket-ids ticket-type-id quantity]}]
-  (let [event-type reserve-event]
->>>>>>> f0c16970
+  (let [event-type RESERVE]
     (add-ticket-request-to-queue
      message-queue
      {:event event-type
@@ -133,11 +124,11 @@
     (let [event-type (:event request)]
       (log/debug "Got Message:" request)
       (cond
-        (= event-type reserve-event)
+        (= event-type RESERVE)
         (handle-reserve-event db-spec redis-opts request)
-        (= event-type book-event)
+        (= event-type BOOK)
         (handle-book-event db-spec request)
-        (= event-type cancel-event)
+        (= event-type CANCEL)
         (handle-cancel-event db-spec request)
         :else (log/error "Worker: Unknown event"))
       :continue)
@@ -149,24 +140,6 @@
     (cond
       (= :continue
          (async/alt!
-<<<<<<< HEAD
-           message-queue
-           ([request]
-            (try
-              (let [event-type (:event request)]
-                  ; (println "Got Message:")
-                  ; (println request)
-                (cond
-                  (= event-type RESERVE) (handle-reserve-event db-spec redis-opts request)
-                  (= event-type BOOK) (handle-book-event db-spec request)
-                  (= event-type CANCEL) (handle-cancel-event db-spec request)
-                  :else (println "Worker: Unknown event"))
-                :continue)
-              (catch Exception e
-                (println (str "Exception in Worker: " worker-id " :" e)))))
-
-=======
            message-queue (partial process-ticket-request* worker-id db-spec redis-opts)
->>>>>>> f0c16970
            exit-ch :exit)) (recur)
       :else nil)))